--- conflicted
+++ resolved
@@ -8,11 +8,8 @@
     button,
     chat,
     checkbox,
-<<<<<<< HEAD
     iframe,
-=======
     fastplotlib,
->>>>>>> b6a33829
     image,
     matplotlib,
     plotly,
